--- conflicted
+++ resolved
@@ -34,13 +34,10 @@
         - OpenStack: capi-openstack.md
         - Docker: capi-docker.md
         - vSphere: capi-vsphere.md
-<<<<<<< HEAD
+    - Monitoring: monitoring.md
   - Update:
      - Standalone: update/update-standalone.md
      - Cluster API: update/update-cluster-pod.md
-=======
-    - Monitoring: monitoring.md
->>>>>>> 453114c1
   - FAQ: faq.md
   - Troubleshooting: troubleshooting.md
   - Contributing:
